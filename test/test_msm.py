--- conflicted
+++ resolved
@@ -7,13 +7,10 @@
 import sklearn.pipeline
 from mixtape import cluster
 from mixtape.markovstatemodel import MarkovStateModel
-<<<<<<< HEAD
 from mixtape.utils import map_drawn_samples
 import mdtraj as md
 import pandas as pd
-=======
 from six import PY3
->>>>>>> 8d98fc7b
 
 
 def test_1():
@@ -59,8 +56,6 @@
     print(cluster.MeanShift().fit_predict(data))
     print(cluster.SpectralClustering(n_clusters=2).fit_predict(data))
     print(cluster.Ward(n_clusters=2).fit_predict(data))
-
-<<<<<<< HEAD
 
 def test_sample_1():  # Test that the code actually runs and gives something non-crazy
     # Make an ergodic dataset with two gaussian centers offset by 25 units.
@@ -94,7 +89,8 @@
     trj_samples = map_drawn_samples(pairs, trajectories)
     mu = np.array([t.xyz.mean(0)[0] for t in trj_samples])
     eq(mu, np.array([[0., 0., 0.0], [25., 25., 25.]]), decimal=1)
-=======
+
+
 def test_5():
     # test score_ll
     model = MarkovStateModel(reversible_type='mle')
@@ -284,5 +280,4 @@
     ])
 
     p.fit(ds.trajectories)
-    p.named_steps['msm'].summary()
->>>>>>> 8d98fc7b
+    p.named_steps['msm'].summary()