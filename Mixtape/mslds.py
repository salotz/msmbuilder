--- conflicted
+++ resolved
@@ -5,31 +5,7 @@
 @author: Bharath Ramsundar
 @email: bharath.ramsundar@gmail.com
 """
-<<<<<<< HEAD
-# Author: Bharath Ramsundar <bharath.ramsundar@gmail.com>
-# Contributors:
-# Copyright (c) 2014, Stanford University
-# All rights reserved.
-#
-# Mixtape is free software: you can redistribute it and/or modify
-# it under the terms of the GNU Lesser General Public License as
-# published by the Free Software Foundation, either version 2.1
-# of the License, or (at your option) any later version.
-#
-# This library is distributed in the hope that it will be useful,
-# but WITHOUT ANY WARRANTY; without even the implied warranty of
-# MERCHANTABILITY or FITNESS FOR A PARTICULAR PURPOSE.  See the
-# GNU Lesser General Public License for more details.
-#
-# You should have received a copy of the GNU Lesser General Public
-# License along with Mixtape. If not, see <http://www.gnu.org/licenses/>.
-
-#-----------------------------------------------------------------------------
-# Imports
-#-----------------------------------------------------------------------------
-
-=======
->>>>>>> 57b38191
+
 from __future__ import print_function, division, absolute_import
 import warnings
 import numpy as np
