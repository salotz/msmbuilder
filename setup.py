#!/usr/bin/env python
# -*- encoding: utf-8 -*-

"""MSMBuilder: Statistical models for Biomolecular Dynamics
"""

from __future__ import print_function, absolute_import

import io
import re
from glob import glob
from os.path import basename
from os.path import dirname
from os.path import join
from os.path import splitext

from setuptools import setup, find_packages

import itertools as it

from Cython.Build import cythonize


import versioneer

base_requirements = [
    'mdtraj',
    'scipy',
    'pandas',
    'six',
    'scikit-learn',
    'numpydoc',
    'tables',
]

all_requirements = list(it.chain.from_iterable([
    base_requirements,
]))

### OLD

import sys

import numpy as np
from os.path import join as pjoin
from setuptools import setup, Extension, find_packages

<<<<<<< HEAD
try:
    sys.dont_write_bytecode = True
    sys.path.insert(0, '.')
    from basesetup import write_version_py, CompilerDetection, \
        check_dependencies
finally:
    sys.dont_write_bytecode = False

try:
    import mdtraj

    mdtraj_capi = mdtraj.capi()
except (ImportError, AttributeError):
    print('=' * 80)
    print('MDTraj version 1.1.X or later is required')
    print('=' * 80)
    traceback.print_exc()
    sys.exit(1)

if '--debug' in sys.argv:
    sys.argv.remove('--debug')
    DEBUG = True
else:
    DEBUG = False
if '--disable-openmp' in sys.argv:
    sys.argv.remove('--disable-openmp')
    DISABLE_OPENMP = True
else:
    DISABLE_OPENMP = False

try:
    import Cython
    from Cython.Distutils import build_ext

    if Cython.__version__ < '0.28':
        raise ImportError()
except ImportError:
    print(
        'Cython version 0.18 or later is required. Try "conda install cython"')
    sys.exit(1)
=======
# this is the local file in the project
from basesetup import CompilerDetection

# ## NOTE: not sure..
# try:
#     sys.dont_write_bytecode = True
#     sys.path.insert(0, '.')
#     from basesetup import write_version_py, CompilerDetection, \
#         check_dependencies
# finally:
#     sys.dont_write_bytecode = False

# get the C API from mdtraj
# DEBUG
# import mdtraj
# mdtraj_capi = mdtraj.capi()

# ## NOTE: just tests to see if it can find mdtraj. not sure why
# try:
#     import mdtraj


# except (ImportError, AttributeError):
#     print('=' * 80)
#     print('MDTraj version 1.1.X or later is required')
#     print('=' * 80)
#     traceback.print_exc()
#     sys.exit(1)

>>>>>>> 775d22f4

## NOTE: turn on custom debug flag from overloaded command line...
# if '--debug' in sys.argv:
#     sys.argv.remove('--debug')
#     DEBUG = True
# else:
#     DEBUG = False

## NOTE: another special flag for OpenMP, we won't need this
# if '--disable-openmp' in sys.argv:
#     sys.argv.remove('--disable-openmp')
#     DISABLE_OPENMP = True
# else:
#     DISABLE_OPENMP = False

## NOTE This is just seeing if we have Cython installed, we can handle
## this through pyproject.toml now, so this is probably unnecessary
# try:
#     import Cython
#     from Cython.Distutils import build_ext

#     if Cython.__version__ < '0.18':
#         raise ImportError()
# except ImportError:
#     print(
#         'Cython version 0.18 or later is required. Try "conda install cython"')
#     sys.exit(1)

## NOTE: we will handle with versioneer
# #########################
<<<<<<< HEAD
VERSION = '3.9.0.dev0'
ISRELEASED = False
__version__ = VERSION
=======
# VERSION = '3.8.0'
# ISRELEASED = True
# __version__ = VERSION
>>>>>>> 775d22f4
# #########################


## NOTE: more install and build dependencies, this should be handled
## in pyproject.toml or in this setup.py. "develop" should not be
## dealt with here, but in env specs

# if any(cmd in sys.argv for cmd in ('install', 'build', 'develop')):
#     check_dependencies((
#         ('numpy',),
#         ('scipy',),
#         ('pandas',),
#         ('six',),
#         ('mdtraj',),
#         ('sklearn', 'scikit-learn'),
#         ('numpydoc',),
#         ('tables', 'pytables'),
#     ))

## NOTE: now the kind of good stuff. This is for building all their
## fancy code they use. For now we will rip out anything that is
## annoying to build and we don't need it.


## DEBUG

# # Where to find extensions
# MSMDIR = 'msmbuilder/msm/'
# HMMDIR = 'msmbuilder/hmm/'
# CLUSTERDIR = 'msmbuilder/cluster/'

# # compiler = CompilerDetection(DISABLE_OPENMP)

# compiler = CompilerDetection(True)
# with open('msmbuilder/src/config.pxi', 'w') as f:
#     f.write('''
# DEF DEBUG = {debug}
# DEF OPENMP = {openmp}
#     '''.format(openmp=compiler.openmp_enabled, debug=False))

# extensions = []
# extensions.append(
#     Extension('msmbuilder.example_datasets._muller',
#               sources=[pjoin('msmbuilder', 'example_datasets', '_muller.pyx')],
#               include_dirs=[np.get_include()]))

# extensions.append(
#     Extension('msmbuilder.msm._markovstatemodel',
#               sources=[pjoin(MSMDIR, '_markovstatemodel.pyx'),
#                        pjoin(MSMDIR, 'src/transmat_mle_prinz.c')],
#               include_dirs=[pjoin(MSMDIR, 'src'), np.get_include()]))

# extensions.append(
#     Extension('msmbuilder.tests.test_cyblas',
#               sources=['msmbuilder/tests/test_cyblas.pyx'],
#               include_dirs=['msmbuilder/src', np.get_include()]))

# extensions.append(
#     Extension('msmbuilder.msm._ratematrix',
#               sources=[pjoin(MSMDIR, '_ratematrix.pyx')],
#               language='c++',
#               extra_compile_args=compiler.compiler_args_openmp,
#               libraries=compiler.compiler_libraries_openmp,
#               include_dirs=['msmbuilder/src', np.get_include()]))

# extensions.append(
#     Extension('msmbuilder.decomposition._speigh',
#               sources=[pjoin('msmbuilder', 'decomposition', '_speigh.pyx')],
#               language='c++',
#               extra_compile_args=compiler.compiler_args_openmp,
#               libraries=compiler.compiler_libraries_openmp,
#               include_dirs=['msmbuilder/src', np.get_include()]))

# extensions.append(
#     Extension('msmbuilder.msm._metzner_mcmc_fast',
#               sources=[pjoin(MSMDIR, '_metzner_mcmc_fast.pyx'),
#                        pjoin(MSMDIR, 'src/metzner_mcmc.c')],
#               libraries=compiler.compiler_libraries_openmp,
#               extra_compile_args=compiler.compiler_args_openmp,
#               include_dirs=[pjoin(MSMDIR, 'src'), np.get_include()]))

# extensions.append(
#     Extension('msmbuilder.libdistance',
#               language='c++',
#               sources=['msmbuilder/libdistance/libdistance.pyx'],
#               # msvc needs to be told "libtheobald", gcc wants just "theobald"
#               libraries=['%stheobald' % ('lib' if compiler.msvc else '')],
#               include_dirs=["msmbuilder/libdistance/src",
#                             mdtraj_capi['include_dir'], np.get_include()],
#               library_dirs=[mdtraj_capi['lib_dir']],
#               ))

# extensions.append(
#     Extension('msmbuilder.cluster._kmedoids',
#               language='c++',
#               sources=[pjoin(CLUSTERDIR, '_kmedoids.pyx'),
#                        pjoin(CLUSTERDIR, 'src', 'kmedoids.cc')],
#               include_dirs=[np.get_include()]))

# # To get debug symbols on Windows, use
# # extra_link_args=['/DEBUG']
# # extra_compile_args=['/Zi']

# extensions.append(
#     Extension('msmbuilder.hmm.gaussian',
#               language='c++',
#               sources=[pjoin(HMMDIR, 'gaussian.pyx'),
#                        pjoin(HMMDIR, 'src/GaussianHMMFitter.cpp')],
#               libraries=compiler.compiler_libraries_openmp,
#               extra_compile_args=compiler.compiler_args_sse3
#                                  + compiler.compiler_args_openmp,
#               include_dirs=[np.get_include(),
#                             HMMDIR,
#                             pjoin(HMMDIR, 'src/include/'),
#                             pjoin(HMMDIR, 'src/')]))

# extensions.append(
#     Extension('msmbuilder.hmm.vonmises',
#               language='c++',
#               sources=[pjoin(HMMDIR, 'vonmises.pyx'),
#                        pjoin(HMMDIR, 'src/VonMisesHMMFitter.cpp'),
#                        pjoin(HMMDIR, 'cephes/i0.c'),
#                        pjoin(HMMDIR, 'cephes/chbevl.c')],
#               libraries=compiler.compiler_libraries_openmp,
#               extra_compile_args=compiler.compiler_args_sse3
#                                  + compiler.compiler_args_openmp,
#               include_dirs=[np.get_include(),
#                             HMMDIR,
#                             pjoin(HMMDIR, 'src/include/'),
#                             pjoin(HMMDIR, 'src/'),
#                             pjoin(HMMDIR, 'cephes/')]))


cython_extensions = []

extensions = cythonize(cython_extensions)

## set up the cmdclasses by merging the custom build ones and the versioneer ones

cmdclass = {}

# versioneer has values for: versoin, build_py, sdist
cmdclass.update(versioneer.get_cmdclass())

# TODO: add this when we have extensions to install
# cmdclass.update({
#     'build_ext': build_ext,
# })

setup(
    name='msmbuilder',
    author='Samuel D Lotz',
    author_email='samuel.lotz@salotz.info',
    description="library for doing stuff like markov state models",
    long_description="TODO",
    version = versioneer.get_version(),
    url='https://github.com/salotz/msmbuilder',
    platforms=['Linux', 'Unix'],
    classifiers=[
        "Topic :: Utilities",
        "License :: OSI Approved :: MIT License",
        'Programming Language :: Python :: 3'
    ],

    # building/dev
    setup_requires=[],
    tests_require=[],

    cmdclass=cmdclass,

    ext_modules=extensions,

    # package
    packages=find_packages(),

    # SNIPPET
    # package_dir={'' : 'src'},

    # SNIPPET
    # if this is true then the package_data won't be included in the
    # dist. Use MANIFEST.in for this
    # include_package_data=True,

    package_data={
        'msmbuilder.tests': ['workflows/*'],
        'msmbuilder': ['project_templates/*.*',
                       'project_templates/*/*',
                       'io_templates/*',
        ],
    },

    # SNIPPET
    # pymodules is for single file standalone modules not part of the
    # package
    # py_modules=[splitext(basename(path))[0] for path in glob('src/*.py')],

    entry_points={'console_scripts':
                  ['msmb = msmbuilder.scripts.msmb:main']},


    zip_safe=False,

    # dependencies & extras
    install_requires = base_requirements,

    extras_require = {
        'all' : all_requirements,
    }

)<|MERGE_RESOLUTION|>--- conflicted
+++ resolved
@@ -45,48 +45,6 @@
 from os.path import join as pjoin
 from setuptools import setup, Extension, find_packages
 
-<<<<<<< HEAD
-try:
-    sys.dont_write_bytecode = True
-    sys.path.insert(0, '.')
-    from basesetup import write_version_py, CompilerDetection, \
-        check_dependencies
-finally:
-    sys.dont_write_bytecode = False
-
-try:
-    import mdtraj
-
-    mdtraj_capi = mdtraj.capi()
-except (ImportError, AttributeError):
-    print('=' * 80)
-    print('MDTraj version 1.1.X or later is required')
-    print('=' * 80)
-    traceback.print_exc()
-    sys.exit(1)
-
-if '--debug' in sys.argv:
-    sys.argv.remove('--debug')
-    DEBUG = True
-else:
-    DEBUG = False
-if '--disable-openmp' in sys.argv:
-    sys.argv.remove('--disable-openmp')
-    DISABLE_OPENMP = True
-else:
-    DISABLE_OPENMP = False
-
-try:
-    import Cython
-    from Cython.Distutils import build_ext
-
-    if Cython.__version__ < '0.28':
-        raise ImportError()
-except ImportError:
-    print(
-        'Cython version 0.18 or later is required. Try "conda install cython"')
-    sys.exit(1)
-=======
 # this is the local file in the project
 from basesetup import CompilerDetection
 
@@ -116,8 +74,6 @@
 #     traceback.print_exc()
 #     sys.exit(1)
 
->>>>>>> 775d22f4
-
 ## NOTE: turn on custom debug flag from overloaded command line...
 # if '--debug' in sys.argv:
 #     sys.argv.remove('--debug')
@@ -147,15 +103,9 @@
 
 ## NOTE: we will handle with versioneer
 # #########################
-<<<<<<< HEAD
-VERSION = '3.9.0.dev0'
-ISRELEASED = False
-__version__ = VERSION
-=======
 # VERSION = '3.8.0'
 # ISRELEASED = True
 # __version__ = VERSION
->>>>>>> 775d22f4
 # #########################
 
 
