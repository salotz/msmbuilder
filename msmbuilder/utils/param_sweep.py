--- conflicted
+++ resolved
@@ -5,11 +5,7 @@
 except ImportError:
     from sklearn.grid_search import ParameterGrid
 
-<<<<<<< HEAD
-from sklearn.externals.joblib import Parallel, delayed
-=======
 from joblib import Parallel, delayed
->>>>>>> 775d22f4
 
 __all__ = ['param_sweep']
 
